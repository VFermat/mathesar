from sqlalchemy import text, DDL, select
from sqlalchemy.sql import quoted_name
from sqlalchemy.sql.functions import Function

<<<<<<< HEAD
from db import columns, tables
from db.types import base, email, money
=======
from db import columns
from db.tables.operations.select import get_oid_from_table, reflect_table_from_oid
from db.types import base, email
>>>>>>> bb275d95
from db.utils import execute_statement


BIGINT = base.PostgresType.BIGINT.value
BOOLEAN = base.PostgresType.BOOLEAN.value
DECIMAL = base.PostgresType.DECIMAL.value
DOUBLE_PRECISION = base.PostgresType.DOUBLE_PRECISION.value
FLOAT = base.PostgresType.FLOAT.value
INTEGER = base.PostgresType.INTEGER.value
INTERVAL = base.PostgresType.INTERVAL.value
NAME = base.PostgresType.NAME.value
NUMERIC = base.PostgresType.NUMERIC.value
REAL = base.PostgresType.REAL.value
SMALLINT = base.PostgresType.SMALLINT.value
FULL_VARCHAR = base.PostgresType.CHARACTER_VARYING.value
TEXT = base.PostgresType.TEXT.value
DATE = base.PostgresType.DATE.value
STRING = base.STRING
VARCHAR = base.VARCHAR

# custom types
EMAIL = base.MathesarCustomType.EMAIL.value
MONEY = base.MathesarCustomType.MONEY.value


class UnsupportedTypeException(Exception):
    pass


def get_supported_alter_column_types(engine, friendly_names=True):
    """
    Returns a list of valid types supported by mathesar for the given engine.

    engine:  This should be an engine connecting to the DB where we want
    to inspect the installed types.
    friendly_names: sets whether to use "friendly" service-layer or the
    actual DB-layer names.
    """
    dialect_types = base.get_available_types(engine)
    friendly_type_map = {
        # Default Postgres types
        BIGINT: dialect_types.get(BIGINT),
        BOOLEAN: dialect_types.get(BOOLEAN),
        DECIMAL: dialect_types.get(DECIMAL),
        DOUBLE_PRECISION: dialect_types.get(DOUBLE_PRECISION),
        FLOAT: dialect_types.get(FLOAT),
        INTEGER: dialect_types.get(INTEGER),
        INTERVAL: dialect_types.get(INTERVAL),
        NUMERIC: dialect_types.get(NUMERIC),
        REAL: dialect_types.get(REAL),
        SMALLINT: dialect_types.get(SMALLINT),
        STRING: dialect_types.get(NAME),
        TEXT: dialect_types.get(TEXT),
        DATE: dialect_types.get(DATE),
        VARCHAR: dialect_types.get(FULL_VARCHAR),
        # Custom Mathesar types
        EMAIL: dialect_types.get(email.DB_TYPE),
        MONEY: dialect_types.get(money.DB_TYPE),
    }
    if friendly_names:
        type_map = {k: v for k, v in friendly_type_map.items() if v is not None}
    else:
        type_map = {
            val().compile(dialect=engine.dialect): val
            for val in friendly_type_map.values()
            if val is not None
        }
    return type_map


def get_supported_alter_column_db_types(engine):
    return set(
        [
            type_().compile(dialect=engine.dialect)
            for type_ in get_supported_alter_column_types(engine).values()
        ]
    )


def get_robust_supported_alter_column_type_map(engine):
    supported_types = get_supported_alter_column_types(engine, friendly_names=True)
    supported_types.update(get_supported_alter_column_types(engine, friendly_names=False))
    supported_types.update(
        {
            type_.lower(): supported_types[type_] for type_ in supported_types
        } | {

            type_.upper(): supported_types[type_] for type_ in supported_types
        }
    )
    return supported_types


def alter_column_type(
        table,
        column_name,
        engine,
        connection,
        target_type_str,
        type_options={},
        friendly_names=True,
):
    _preparer = engine.dialect.identifier_preparer
    supported_types = get_supported_alter_column_types(
        engine, friendly_names=friendly_names
    )
    target_type = supported_types.get(target_type_str)
    schema = table.schema

    table_oid = get_oid_from_table(table.name, schema, engine)
    # Re-reflect table so that column is accurate
    table = reflect_table_from_oid(table_oid, engine, connection)
    column = table.columns[column_name]
    column_index = columns.get_column_index_from_name(table_oid, column_name, engine, connection)

    default = columns.get_column_default(table_oid, column_index, engine, connection)
    if default is not None:
        default_text = column.server_default.arg.text
        columns.set_column_default(table, column_index, engine, connection, None)

    prepared_table_name = _preparer.format_table(table)
    prepared_column_name = _preparer.format_column(column)
    prepared_type_name = target_type(**type_options).compile(dialect=engine.dialect)
    cast_function_name = get_cast_function_name(prepared_type_name)
    alter_stmt = f"""
    ALTER TABLE {prepared_table_name}
      ALTER COLUMN {prepared_column_name}
      TYPE {prepared_type_name}
      USING {cast_function_name}({prepared_column_name});
    """

    execute_statement(engine, DDL(alter_stmt), connection)

    if default is not None:
        cast_stmt = f"{cast_function_name}({default_text})"
        default_stmt = select(text(cast_stmt))
        new_default = str(execute_statement(engine, default_stmt, connection).first()[0])
        columns.set_column_default(table, column_index, engine, connection, new_default)


def get_column_cast_expression(column, target_type_str, engine, type_options={}):
    """
    Given a Column, we get the correct SQL selectable for selecting the
    results of a Mathesar cast_to_<type> function on that column, where
    <type> is derived from the target_type_str.
    """
    target_type = get_robust_supported_alter_column_type_map(engine).get(target_type_str)
    if target_type is None:
        raise UnsupportedTypeException(
            f"Target Type '{target_type_str}' is not supported."
        )
    else:
        prepared_target_type_name = target_type().compile(dialect=engine.dialect)

    if prepared_target_type_name == column.type.__class__().compile(dialect=engine.dialect):
        cast_expr = column
    else:
        qualified_function_name = get_cast_function_name(prepared_target_type_name)
        cast_expr = Function(
            quoted_name(qualified_function_name, False),
            column
        )
    if type_options:
        cast_expr = cast_expr.cast(target_type(**type_options))
    return cast_expr


def install_all_casts(engine):
    create_boolean_casts(engine)
    create_date_casts(engine)
    create_decimal_number_casts(engine)
    create_email_casts(engine)
    create_integer_casts(engine)
    create_interval_casts(engine)
    create_money_casts(engine)
    create_varchar_casts(engine)


def create_boolean_casts(engine):
    type_body_map = _get_boolean_type_body_map()
    create_cast_functions(BOOLEAN, type_body_map, engine)


def create_email_casts(engine):
    type_body_map = _get_email_type_body_map()
    create_cast_functions(email.DB_TYPE, type_body_map, engine)


def create_integer_casts(engine):
    integer_types = [BIGINT, INTEGER, SMALLINT]
    for type_str in integer_types:
        type_body_map = _get_integer_type_body_map(target_type_str=type_str)
        create_cast_functions(type_str, type_body_map, engine)


def create_interval_casts(engine):
    type_body_map = _get_interval_type_body_map()
    create_cast_functions(INTERVAL, type_body_map, engine)


def create_decimal_number_casts(engine):
    decimal_number_types = [DECIMAL, DOUBLE_PRECISION, FLOAT, NUMERIC, REAL]
    for type_str in decimal_number_types:
        type_body_map = _get_decimal_number_type_body_map(target_type_str=type_str)
        create_cast_functions(type_str, type_body_map, engine)


def create_money_casts(engine):
    type_body_map = _get_money_type_body_map()
    create_cast_functions(money.DB_TYPE, type_body_map, engine)


def create_date_casts(engine):
    type_body_map = _get_date_type_body_map()
    create_cast_functions(DATE, type_body_map, engine)


def create_varchar_casts(engine):
    type_body_map = _get_varchar_type_body_map(engine)
    create_cast_functions(VARCHAR, type_body_map, engine)


def get_full_cast_map(engine):
    full_cast_map = {}
    supported_types = get_robust_supported_alter_column_type_map(engine)
    for source, target in get_defined_source_target_cast_tuples(engine):
        source_python_type = supported_types.get(source)
        target_python_type = supported_types.get(target)
        if source_python_type is not None and target_python_type is not None:
            source_db_type = source_python_type().compile(dialect=engine.dialect)
            target_db_type = target_python_type().compile(dialect=engine.dialect)
            full_cast_map.setdefault(source_db_type, []).append(target_db_type)

    return {
        key: list(set(val)) for key, val in full_cast_map.items()
    }


def get_defined_source_target_cast_tuples(engine):
    type_body_map_map = {
        BIGINT: _get_integer_type_body_map(target_type_str=BIGINT),
        BOOLEAN: _get_boolean_type_body_map(),
        EMAIL: _get_email_type_body_map(),
        DECIMAL: _get_decimal_number_type_body_map(target_type_str=DECIMAL),
        DOUBLE_PRECISION: _get_decimal_number_type_body_map(target_type_str=DOUBLE_PRECISION),
        FLOAT: _get_decimal_number_type_body_map(target_type_str=FLOAT),
        INTEGER: _get_integer_type_body_map(target_type_str=INTEGER),
        INTERVAL: _get_interval_type_body_map(),
        MONEY: _get_money_type_body_map(),
        NUMERIC: _get_decimal_number_type_body_map(target_type_str=NUMERIC),
        REAL: _get_decimal_number_type_body_map(target_type_str=REAL),
        SMALLINT: _get_integer_type_body_map(target_type_str=SMALLINT),
        DATE: _get_date_type_body_map(),
        VARCHAR: _get_varchar_type_body_map(engine),
    }
    return {
        (source_type, target_type)
        for target_type in type_body_map_map
        for source_type in type_body_map_map[target_type]
    }


def create_cast_functions(target_type, type_body_map, engine):
    """
    This python function writes a number of PL/pgSQL functions that cast
    between types supported by Mathesar, and installs them on the DB
    using the given engine.  Each generated PL/pgSQL function has the
    name `cast_to_<target_type>`.  We utilize the function overloading of
    PL/pgSQL to use the correct function body corresponding to a given
    input (source) type.

    Args:
        target_type:   string corresponding to the target type of the
                       cast function.
        type_body_map: dictionary that gives a map between source types
                       and the body of a PL/pgSQL function to cast a
                       given source type to the target type.
        engine:        an SQLAlchemy engine.
    """
    for type_, body in type_body_map.items():
        query = assemble_function_creation_sql(type_, target_type, body)
        with engine.begin() as conn:
            conn.execute(text(query))


def assemble_function_creation_sql(argument_type, target_type, function_body):
    function_name = get_cast_function_name(target_type)
    return f"""
    CREATE OR REPLACE FUNCTION {function_name}({argument_type})
    RETURNS {target_type}
    AS $$
    {function_body}
    $$ LANGUAGE plpgsql;
    """


def get_cast_function_name(target_type):
    unqualified_type_name = target_type.split('.')[-1].lower()
    bare_type_name = unqualified_type_name.split('(')[0]
    function_type_name = '_'.join(bare_type_name.split())
    bare_function_name = f"cast_to_{function_type_name}"
    return f"{base.get_qualified_name(bare_function_name)}"


def _get_boolean_type_body_map():
    """
    Get SQL strings that create various functions for casting different
    types to booleans.

    boolean -> boolean:      Identity. No remarks
    varchar -> boolean:      We only cast 't', 'f', 'true', or 'false'
                             all others raise a custom exception.
    number type -> boolean:  We only cast numbers 1 -> true, 0 -> false
                             (this is not default behavior for
                             PostgreSQL).  Others raise a custom
                             exception.
    """
    source_number_types = [
        BIGINT, DECIMAL, DOUBLE_PRECISION, FLOAT, INTEGER, NUMERIC, REAL,
        SMALLINT,
    ]
    default_behavior_source_types = [BOOLEAN]

    not_bool_exception_str = f"RAISE EXCEPTION '% is not a {BOOLEAN}', $1;"

    def _get_number_to_boolean_cast_str():
        return f"""
        BEGIN
          IF $1<>0 AND $1<>1 THEN
            {not_bool_exception_str} END IF;
          RETURN $1<>0;
        END;
        """
    type_body_map = _get_default_type_body_map(
        default_behavior_source_types, BOOLEAN,
    )
    type_body_map.update(
        {
            number_type: _get_number_to_boolean_cast_str()
            for number_type in source_number_types
        }
    )
    type_body_map.update(
        {
            VARCHAR: f"""
            DECLARE
            istrue {BOOLEAN};
            BEGIN
              SELECT lower($1)='t' OR lower($1)='true' OR $1='1' INTO istrue;
              IF istrue OR lower($1)='f' OR lower($1)='false' OR $1='0' THEN
                RETURN istrue;
              END IF;
              {not_bool_exception_str}
            END;
            """,
        }

    )
    return type_body_map


def _get_email_type_body_map():
    """
    Get SQL strings that create various functions for casting different
    types to email.

    email -> email:  Identity. No remarks
    varchar -> email:   We use the default PostgreSQL behavior (this will
                     just check that the VARCHAR object satisfies the email
                     DOMAIN).
    """
    default_behavior_source_types = [email.DB_TYPE, VARCHAR, TEXT]
    return _get_default_type_body_map(
        default_behavior_source_types, email.DB_TYPE,
    )


def _get_interval_type_body_map():
    """
    Get SQL strings that create various functions for casting different
    types to interval.

    interval -> interval:  Identity. No remarks
    varchar -> interval:   We first check that the varchar *cannot* be cast
                           to a numeric, and then try to cast the varchar
                           to an interval.
    """
    return {
        INTERVAL: """
        BEGIN
          RETURN $1;
        END;
        """,
        # We need to check that a string isn't a valid number before
        # casting to intervals (since a number is more likely)
        VARCHAR: f"""
        BEGIN
          PERFORM $1::{NUMERIC};
          RAISE EXCEPTION '% is a {NUMERIC}', $1;
          EXCEPTION
            WHEN sqlstate '22P02' THEN
              RETURN $1::{INTERVAL};
        END;
        """,
    }


def _get_integer_type_body_map(target_type_str=INTEGER):
    """
    We use default behavior for identity and casts from TEXT types.
    We specifically disallow rounding or truncating when casting from numerics,
    etc.
    """
    default_behavior_source_types = [BIGINT, INTEGER, SMALLINT, VARCHAR]
    no_rounding_source_types = [
        DECIMAL, DOUBLE_PRECISION, FLOAT, NUMERIC, REAL
    ]
    cast_loss_exception_str = (
        f"RAISE EXCEPTION '% cannot be cast to {target_type_str} without loss', $1;"
    )

    def _get_no_rounding_cast_to_integer():
        return f"""
        DECLARE integer_res {target_type_str};
        BEGIN
          SELECT $1::{target_type_str} INTO integer_res;
          IF integer_res = $1 THEN
            RETURN integer_res;
          END IF;
          {cast_loss_exception_str}
        END;
        """
    type_body_map = _get_default_type_body_map(
        default_behavior_source_types, target_type_str,
    )
    type_body_map.update(
        {
            type_name: _get_no_rounding_cast_to_integer()
            for type_name in no_rounding_source_types
        }
    )
    type_body_map.update({BOOLEAN: _get_boolean_to_number_cast(target_type_str)})
    return type_body_map


def _get_decimal_number_type_body_map(target_type_str=NUMERIC):
    """
    Get SQL strings that create various functions for casting different
    types to number types including DECIMAL, DOUBLE PRECISION, FLOAT,
    NUMERIC, and REAL.

    The only notable non-default cast is from boolean:
        boolean -> number:  We cast TRUE -> 1, FALSE -> 0
    """

    default_behavior_source_types = [
        BIGINT, DECIMAL, DOUBLE_PRECISION, FLOAT, INTEGER, NUMERIC, REAL,
        SMALLINT, VARCHAR,
    ]
    type_body_map = _get_default_type_body_map(
        default_behavior_source_types, target_type_str,
    )
    type_body_map.update({BOOLEAN: _get_boolean_to_number_cast(target_type_str)})
    return type_body_map


def _get_boolean_to_number_cast(target_type):
    return f"""
    BEGIN
      IF $1 THEN
        RETURN 1::{target_type};
      END IF;
      RETURN 0::{target_type};
    END;
    """


def _get_money_type_body_map():
    """
    Get SQL strings that create various functions for casting different
    types to money.

    We allow casting any number type to money, assuming currency is USD.
    We allow casting any textual type to money, assuming currency is USD
    and that the type can be cast through a numeric.
    """
    default_behavior_source_types = [money.DB_TYPE]
    number_types = [
        BIGINT, DECIMAL, DOUBLE_PRECISION, FLOAT, INTEGER, NUMERIC, REAL,
        SMALLINT,
    ]
    textual_types = [TEXT, VARCHAR]

    def _get_number_cast_to_money():
        return f"""
        BEGIN
          RETURN ROW($1, 'USD')::{money.DB_TYPE};
        END;
        """

    def _get_base_textual_cast_to_money():
        return f"""
        BEGIN
          RETURN ROW($1::numeric, 'USD')::{money.DB_TYPE};
        END;
        """
    type_body_map = _get_default_type_body_map(
        default_behavior_source_types, money.DB_TYPE,
    )
    type_body_map.update(
        {
            type_name: _get_number_cast_to_money()
            for type_name in number_types
        }
    )
    type_body_map.update(
        {
            type_name: _get_base_textual_cast_to_money()
            for type_name in textual_types
        }
    )
    return type_body_map


def _get_varchar_type_body_map(engine):
    """
    Get SQL strings that create various functions for casting different
    types to varchar.

    All casts to varchar use default PostgreSQL behavior.
    All types in get_supported_alter_column_types are supported.
    """
    supported_types = get_supported_alter_column_db_types(engine)
    return _get_default_type_body_map(supported_types, VARCHAR)


def _get_date_type_body_map():
    # Note that default postgres conversion for dates depends on the `DateStyle` option
    # set on the server, which can be one of DMY, MDY, or YMD. Defaults to MDY.
    default_behavior_source_types = [DATE, VARCHAR]
    return _get_default_type_body_map(
        default_behavior_source_types, DATE,
    )


def _get_default_type_body_map(source_types, target_type_str):
    default_cast_str = f"""
        BEGIN
          RETURN $1::{target_type_str};
        END;
    """
    return {type_name: default_cast_str for type_name in source_types}


def get_column_cast_records(engine, table, column_definitions, num_records=20):
    assert len(column_definitions) == len(table.columns)
    cast_expression_list = [
        (
            get_column_cast_expression(
                column, col_def["type"],
                engine,
                type_options=col_def.get("type_options", {})
            )
            .label(col_def["name"])
        ) if not columns.MathesarColumn.from_column(column).is_default else column
        for column, col_def in zip(table.columns, column_definitions)
    ]
    sel = select(cast_expression_list).limit(num_records)
    with engine.begin() as conn:
        result = conn.execute(sel)
    return result.fetchall()<|MERGE_RESOLUTION|>--- conflicted
+++ resolved
@@ -1,15 +1,9 @@
 from sqlalchemy import text, DDL, select
 from sqlalchemy.sql import quoted_name
 from sqlalchemy.sql.functions import Function
-
-<<<<<<< HEAD
-from db import columns, tables
-from db.types import base, email, money
-=======
 from db import columns
 from db.tables.operations.select import get_oid_from_table, reflect_table_from_oid
-from db.types import base, email
->>>>>>> bb275d95
+from db.types import base, email, money
 from db.utils import execute_statement
 
 
