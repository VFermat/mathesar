from sqlalchemy import (
    Column, String, Table, MetaData, func, select, ForeignKey, literal, exists
)

from db import columns, constants, schemas


def create_string_column_table(name, schema, column_names, engine):
    """
    This method creates a Postgres table in the specified schema, with all
    columns being String type.
    """
    columns_ = [Column(column_name, String) for column_name in column_names]
    table = create_mathesar_table(name, schema, columns_, engine)
    return table


def create_mathesar_table(name, schema, columns_, engine, metadata=None):
    """
    This method creates a Postgres table in the specified schema using the
    given name and column list.  It adds internal mathesar columns to the
    table.
    """
    columns_ = columns.init_mathesar_table_column_list_with_defaults(columns_)
    schemas.create_schema(schema, engine)
    # We need this so that we can create multiple mathesar tables in the
    # same MetaData, enabling them to reference each other in the
    # SQLAlchemy context (e.g., for creating a ForeignKey relationship)
    if metadata is None:
        metadata = MetaData(bind=engine, schema=schema)
    # This reflection step lets us notice any "table already exists"
    # errors before sending error-generating requests to the DB.
    metadata.reflect()
    table = Table(
        name,
        metadata,
        *columns_,
        schema=schema,
    )
    table.create(engine)
    return table


def extract_columns_from_table(
        old_table_name,
        extracted_column_names,
        extracted_table_name,
        remainder_table_name,
        schema,
        engine,
        drop_original_table=False,
):
    old_table = reflect_table(old_table_name, schema, engine)
    old_columns = (
        columns.MathesarColumn.from_column(col) for col in old_table.columns
    )
    old_non_default_columns = [
        col for col in old_columns if not col.is_default
    ]
    extracted_columns, remainder_columns = _split_column_list(
        old_non_default_columns, extracted_column_names,
    )
    with engine.begin() as conn:
        extracted_table, remainder_table, remainder_fk = _create_split_tables(
            extracted_table_name,
            extracted_columns,
            remainder_table_name,
            remainder_columns,
            schema,
            engine,
        )
        split_ins = _create_split_insert_stmt(
            old_table,
            extracted_table,
            extracted_columns,
            remainder_table,
            remainder_columns,
            remainder_fk,
        )
        conn.execute(split_ins)
    if drop_original_table:
        old_table.drop()

    return extracted_table, remainder_table, remainder_fk


def _split_column_list(columns_, extracted_column_names):
    extracted_columns = [
        col for col in columns_ if col.name in extracted_column_names
    ]
    remainder_columns = [
        col for col in columns_ if col.name not in extracted_column_names
    ]
    return extracted_columns, remainder_columns


def _create_split_tables(
        extracted_table_name,
        extracted_columns,
        remainder_table_name,
        remainder_columns,
        schema,
        engine,
):
    extracted_table = create_mathesar_table(
        extracted_table_name,
        schema,
        extracted_columns,
        engine,
    )
    remainder_fk_column = Column(
        f"{extracted_table.name}_{constants.ID}",
        columns.ID_TYPE,
        ForeignKey(f"{extracted_table.name}.{constants.ID}"),
        nullable=False,
    )
    remainder_table = create_mathesar_table(
        remainder_table_name,
        schema,
        [remainder_fk_column] + remainder_columns,
        engine,
        metadata=extracted_table.metadata
    )
    return extracted_table, remainder_table, remainder_fk_column.name


def _create_split_insert_stmt(
        old_table,
        extracted_table,
        extracted_columns,
        remainder_table,
        remainder_columns,
        remainder_fk_name,
):
    SPLIT_ID = "f{constants.MATHESAR_PREFIX}_split_column_alias"
    extracted_column_names = [col.name for col in extracted_columns]
    remainder_column_names = [col.name for col in remainder_columns]
    split_cte = select(
        [
            old_table,
            func.dense_rank().over(order_by=extracted_columns).label(SPLIT_ID)
        ]
    ).cte()
    cte_extraction_columns = (
        [split_cte.columns[SPLIT_ID]]
        + [split_cte.columns[n] for n in extracted_column_names]
    )
    cte_remainder_columns = (
        [split_cte.columns[SPLIT_ID]]
        + [split_cte.columns[n] for n in remainder_column_names]
    )
    extract_sel = select(
        cte_extraction_columns,
        distinct=True
    )
    extract_ins_cte = (
        extracted_table
        .insert()
        .from_select([constants.ID] + extracted_column_names, extract_sel)
        .returning(literal(1))
        .cte()
    )
    remainder_sel = select(
        cte_remainder_columns,
        distinct=True
    ).where(exists(extract_ins_cte.select()))

    split_ins = (
        remainder_table
        .insert()
        .from_select(
            [remainder_fk_name] + remainder_column_names,
            remainder_sel
        )
    )
    return split_ins


def merge_tables(
        table_name_one,
        table_name_two,
        merged_table_name,
        schema,
        engine,
        drop_original_tables=False,
):
    """
    This specifically undoes the `extract_columns_from_table` (up to
    unique rows).  It may not work in other contexts (yet).
    """
    table_one = reflect_table(table_name_one, schema, engine)
    table_two = reflect_table(
        table_name_two, schema, engine, metadata=table_one.metadata
    )
    merge_join = table_one.join(table_two)
    referencing_columns = [
        col for col in [merge_join.onclause.left, merge_join.onclause.right]
        if col.foreign_keys
    ]
    merged_columns_all = [
        columns.MathesarColumn.from_column(col)
        for col in list(table_one.columns) + list(table_two.columns)
        if col not in referencing_columns
    ]
    merged_columns = [col for col in merged_columns_all if not col.is_default]
    with engine.begin() as conn:
        merged_table = create_mathesar_table(
            merged_table_name, schema, merged_columns, engine,
        )
        insert_stmt = merged_table.insert().from_select(
            [col.name for col in merged_columns],
            select(merged_columns, distinct=True).select_from(merge_join)
        )
        conn.execute(insert_stmt)

    if drop_original_tables:
        if table_one.foreign_keys:
            table_one.drop(bind=engine)
            table_two.drop(bind=engine)
        else:
            table_two.drop(bind=engine)
            table_one.drop(bind=engine)

    return merged_table


<<<<<<< HEAD
=======
def move_column_between_related_tables(
        source_table_name,
        target_table_name,
        column_names,
        schema,
        engine,
):
    TEMP_MERGED_TABLE_NAME = f"{constants.MATHESAR_PREFIX}_temp_merge_table"
    source_table = reflect_table(source_table_name, schema, engine)
    target_table = reflect_table(
        target_table_name, schema, engine, metadata=source_table.metadata
    )
    relationship = _find_table_relationship(source_table, target_table)
    moving_columns = [source_table.columns[n] for n in column_names]
    assert _check_columns(relationship, source_table, moving_columns)
    ext_args = _get_column_moving_extraction_args(
        relationship,
        target_table,
        target_table_name,
        source_table,
        source_table_name,
        moving_columns,
        column_names,
    )
    (extracted_table_name, remainder_table_name, extraction_columns) = ext_args
    merge_tables(
        source_table_name,
        target_table_name,
        TEMP_MERGED_TABLE_NAME,
        schema,
        engine,
        drop_original_tables=True,
    )
    extracted_table, remainder_table, _ = extract_columns_from_table(
        TEMP_MERGED_TABLE_NAME,
        [c.name for c in extraction_columns],
        extracted_table_name,
        remainder_table_name,
        schema,
        engine,
        drop_original_table=True,
    )
    return extracted_table, remainder_table


def _find_table_relationship(table_one, table_two):
    """
    This function takes two tables, and returns a dict defining the direction
    of the foreign key constraint relating the tables (if one exists)
    """
    one_referencing_two = [
        fkey_constraint for fkey_constraint in table_one.foreign_key_constraints
        if fkey_constraint.referred_table == table_two
    ]
    two_referencing_one = [
        fkey_constraint for fkey_constraint in table_two.foreign_key_constraints
        if fkey_constraint.referred_table == table_one
    ]
    if one_referencing_two and not two_referencing_one:
        relationship = {"referencing": table_one, "referenced": table_two}
    elif two_referencing_one and not one_referencing_two:
        relationship = {"referencing": table_two, "referenced": table_one}
    else:
        relationship = None
    return relationship


def _check_columns(relationship, source_table, moving_columns):
    return (
        relationship is not None
        and all([not c.foreign_keys for c in moving_columns])
    )


def _get_column_moving_extraction_args(
        relationship,
        target_table,
        target_table_name,
        source_table,
        source_table_name,
        moving_columns,
        column_names,
):
    if relationship["referenced"] == target_table:
        extracted_table_name = target_table_name
        remainder_table_name = source_table_name
        extraction_columns = [
            col for col in target_table.columns
            if not columns.MathesarColumn.from_column(col).is_default
        ] + moving_columns
    else:
        extracted_table_name = source_table_name
        remainder_table_name = target_table_name
        extraction_columns = [
            col for col in target_table.columns
            if not columns.MathesarColumn.from_column(col).is_default
            and col not in column_names
        ]
    return extracted_table_name, remainder_table_name, extraction_columns


def insert_rows_into_table(table, rows, engine):
    with engine.begin() as connection:
        result = connection.execute(table.insert(), rows)
        return result


>>>>>>> 7df4505e
def reflect_table(name, schema, engine, metadata=None):
    if metadata is None:
        metadata = MetaData(bind=engine)
    return Table(name, metadata, schema=schema, autoload_with=engine)


def get_count(table, engine):
    query = select([func.count()]).select_from(table)
    with engine.begin() as conn:
        return conn.execute(query).scalar()<|MERGE_RESOLUTION|>--- conflicted
+++ resolved
@@ -224,8 +224,6 @@
     return merged_table
 
 
-<<<<<<< HEAD
-=======
 def move_column_between_related_tables(
         source_table_name,
         target_table_name,
@@ -327,13 +325,6 @@
     return extracted_table_name, remainder_table_name, extraction_columns
 
 
-def insert_rows_into_table(table, rows, engine):
-    with engine.begin() as connection:
-        result = connection.execute(table.insert(), rows)
-        return result
-
-
->>>>>>> 7df4505e
 def reflect_table(name, schema, engine, metadata=None):
     if metadata is None:
         metadata = MetaData(bind=engine)
