--- conflicted
+++ resolved
@@ -8,13 +8,8 @@
     UniqueConstraint, Numeric
 )
 from sqlalchemy.exc import IntegrityError
-<<<<<<< HEAD
 from db import columns, tables, constants, constraints
-from db.types import email
-=======
-from db import columns, tables, constants
 from db.types import email, alteration
->>>>>>> c05dc3ec
 from db.tests.types import fixtures
 
 engine_with_types = fixtures.engine_with_types
