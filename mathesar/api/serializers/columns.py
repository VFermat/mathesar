from rest_framework import serializers
from rest_framework.exceptions import ValidationError
from rest_framework.fields import empty
from rest_framework.settings import api_settings

from mathesar.api.serializers.shared_serializers import DisplayOptionsMappingSerializer, \
    DISPLAY_OPTIONS_SERIALIZER_MAPPING_KEY
from mathesar.models import Column


class InputValueField(serializers.CharField):
    """
    Takes in an arbitrary value. Emulates the record creation endpoint,
    which takes in arbitrary values (un-validated and un-processed request.data).
    This field replicates that behavior in a serializer.
    """
    def to_internal_value(self, data):
        return data

    def to_representation(self, value):
        return value


class TypeOptionSerializer(serializers.Serializer):
    length = serializers.IntegerField(required=False)
    precision = serializers.IntegerField(required=False)
    scale = serializers.IntegerField(required=False)

    def run_validation(self, data=empty):
        # Ensure that there are no unknown type options passed in.
        if data is not empty:
            unknown = set(data) - set(self.fields)
            if unknown:
                errors = ['Unknown field: {}'.format(field) for field in unknown]
                raise serializers.ValidationError({
                    api_settings.NON_FIELD_ERRORS_KEY: errors,
                })

        return super(TypeOptionSerializer, self).run_validation(data)


class SimpleColumnSerializer(serializers.ModelSerializer):
    class Meta:
        model = Column
        fields = ('id', 'name', 'type', 'type_options', 'display_options')
    name = serializers.CharField()
    type = serializers.CharField(source='plain_type')
    type_options = TypeOptionSerializer(required=False, allow_null=True)
    display_options = DisplayOptionsMappingSerializer(required=False, allow_null=True)

    def to_representation(self, instance):
        if isinstance(instance, dict):
            instance_type = instance.get('type')
        else:
            instance_type = instance.type
        self.context[DISPLAY_OPTIONS_SERIALIZER_MAPPING_KEY] = str(instance_type)
        return super().to_representation(instance)

    def to_internal_value(self, data):
        if self.partial and 'type' not in data:
            instance_type = getattr(self.instance, 'type', None)
            if instance_type is not None:
                self.context[DISPLAY_OPTIONS_SERIALIZER_MAPPING_KEY] = str(instance_type)
        else:
            self.context[DISPLAY_OPTIONS_SERIALIZER_MAPPING_KEY] = data.get('type', None)
        return super().to_internal_value(data)


class ColumnSerializer(SimpleColumnSerializer):
    class Meta(SimpleColumnSerializer.Meta):
<<<<<<< HEAD
        fields = SimpleColumnSerializer.Meta.fields + ('nullable', 'primary_key', 'source_column', 'copy_source_data',
                                                       'copy_source_constraints',
                                                       'index',
                                                       'valid_target_types', 'default')
=======
        fields = SimpleColumnSerializer.Meta.fields + (
            'nullable',
            'primary_key',
            'source_column',
            'copy_source_data',
            'copy_source_constraints',
            'index',
            'valid_target_types',
            'default',
            'display_options'
        )
>>>>>>> c7f82845
        model_fields = ('display_options', )

    name = serializers.CharField(required=False)

    # From scratch fields
    type = serializers.CharField(source='plain_type', required=False)
    nullable = serializers.BooleanField(default=True)
    primary_key = serializers.BooleanField(default=False)

    # From duplication fields
    source_column = serializers.IntegerField(required=False, write_only=True)
    copy_source_data = serializers.BooleanField(default=True, write_only=True)
    copy_source_constraints = serializers.BooleanField(default=True, write_only=True)

    # Read only fields
    index = serializers.IntegerField(source='column_index', read_only=True)
    valid_target_types = serializers.ListField(read_only=True)
    default = InputValueField(
        source='default_value', read_only=False, default=None, allow_null=True
    )

    def validate(self, data):
        if not self.partial:
            from_scratch_required_fields = ['name', 'type']
            from_scratch_specific_fields = ['type', 'nullable', 'primary_key']
            from_dupe_required_fields = ['source_column']
            from_dupe_specific_fields = ['source_column', 'copy_source_data',
                                         'copy_source_constraints']

            # Note that we run validation on self.initial_data, as `data` has defaults
            # filled in for fields that weren't specified by the request
            from_scratch_required_all = all([
                f in self.initial_data for f in from_scratch_required_fields
            ])
            from_scratch_specific_in = [
                f for f in from_scratch_specific_fields if f in self.initial_data
            ]
            from_dupe_required_all = all([
                f in self.initial_data for f in from_dupe_required_fields
            ])
            from_dupe_specific_in = [
                f for f in from_dupe_specific_fields if f in self.initial_data
            ]

            if len(from_dupe_specific_in) and len(from_scratch_specific_in):
                raise ValidationError(
                    f'{from_scratch_specific_in} cannot be passed in if '
                    f'{from_dupe_specific_in} has also been passed in.'
                )
            elif not from_dupe_required_all and not from_scratch_required_all:
                # We default to from scratch required fields if no fields are passed
                if len(from_dupe_specific_in) and not len(from_scratch_specific_in):
                    required_fields = from_dupe_required_fields
                else:
                    required_fields = from_scratch_required_fields
                raise ValidationError({
                    f: ['This field is required.']
                    for f in required_fields
                    if f not in self.initial_data
                })
        return data

    @property
    def validated_model_fields(self):
        return {key: self.validated_data[key] for key in self.validated_data if key in self.Meta.model_fields}<|MERGE_RESOLUTION|>--- conflicted
+++ resolved
@@ -42,38 +42,19 @@
 class SimpleColumnSerializer(serializers.ModelSerializer):
     class Meta:
         model = Column
-        fields = ('id', 'name', 'type', 'type_options', 'display_options')
+        fields = ('id',
+                  'name',
+                  'type',
+                  'type_options',
+                  'display_options'
+                  )
     name = serializers.CharField()
     type = serializers.CharField(source='plain_type')
     type_options = TypeOptionSerializer(required=False, allow_null=True)
-    display_options = DisplayOptionsMappingSerializer(required=False, allow_null=True)
-
-    def to_representation(self, instance):
-        if isinstance(instance, dict):
-            instance_type = instance.get('type')
-        else:
-            instance_type = instance.type
-        self.context[DISPLAY_OPTIONS_SERIALIZER_MAPPING_KEY] = str(instance_type)
-        return super().to_representation(instance)
-
-    def to_internal_value(self, data):
-        if self.partial and 'type' not in data:
-            instance_type = getattr(self.instance, 'type', None)
-            if instance_type is not None:
-                self.context[DISPLAY_OPTIONS_SERIALIZER_MAPPING_KEY] = str(instance_type)
-        else:
-            self.context[DISPLAY_OPTIONS_SERIALIZER_MAPPING_KEY] = data.get('type', None)
-        return super().to_internal_value(data)
 
 
 class ColumnSerializer(SimpleColumnSerializer):
     class Meta(SimpleColumnSerializer.Meta):
-<<<<<<< HEAD
-        fields = SimpleColumnSerializer.Meta.fields + ('nullable', 'primary_key', 'source_column', 'copy_source_data',
-                                                       'copy_source_constraints',
-                                                       'index',
-                                                       'valid_target_types', 'default')
-=======
         fields = SimpleColumnSerializer.Meta.fields + (
             'nullable',
             'primary_key',
@@ -82,10 +63,8 @@
             'copy_source_constraints',
             'index',
             'valid_target_types',
-            'default',
-            'display_options'
+            'default'
         )
->>>>>>> c7f82845
         model_fields = ('display_options', )
 
     name = serializers.CharField(required=False)
