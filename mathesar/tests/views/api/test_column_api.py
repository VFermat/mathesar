--- conflicted
+++ resolved
@@ -1,10 +1,6 @@
 import json
-<<<<<<< HEAD
 from datetime import date, timedelta
 
-=======
-from django.core.cache import cache
->>>>>>> 4d36d033
 import pytest
 from django.core.cache import cache
 from sqlalchemy import Column, Integer, String, MetaData, DefaultClause, select
