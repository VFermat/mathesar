--- conflicted
+++ resolved
@@ -16,13 +16,8 @@
         assert table is not None
         assert table.name == 'NASA'
         assert table.schema.name == 'Patents'
-<<<<<<< HEAD
         assert table.schema.database.name == test_db_name
-        assert table.sa_num_records == 1393
-=======
-        assert table.schema.database == test_db_name
         assert table.sa_num_records() == 1393
->>>>>>> fa4501f7
 
 
 def test_csv_upload_with_parameters_positional(engine, csv_filename, test_db_name):
@@ -36,13 +31,8 @@
         assert table is not None
         assert table.name == 'NASA 2'
         assert table.schema.name == 'Patents'
-<<<<<<< HEAD
         assert table.schema.database.name == test_db_name
-        assert table.sa_num_records == 1393
-=======
-        assert table.schema.database == test_db_name
         assert table.sa_num_records() == 1393
->>>>>>> fa4501f7
 
 
 def test_csv_upload_with_duplicate_table_name(engine, csv_filename, test_db_name):
@@ -62,13 +52,8 @@
         assert table is not None
         assert table.name == table_name
         assert table.schema.name == schema_name
-<<<<<<< HEAD
         assert table.schema.database.name == test_db_name
-        assert table.sa_num_records == 1393
-=======
-        assert table.schema.database == test_db_name
         assert table.sa_num_records() == 1393
->>>>>>> fa4501f7
     with open(csv_filename, 'rb') as csv_file:
         with pytest.raises(InvalidRequestError) as excinfo:
             legacy_create_table_from_csv(
