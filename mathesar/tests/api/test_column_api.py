import json
from datetime import date, timedelta

import pytest
from unittest.mock import patch
from django.core.cache import cache
from sqlalchemy import Column, Integer, String, MetaData, select
from sqlalchemy import Table as SATable

from db.tables.operations.select import get_oid_from_table
from db.tests.types import fixtures
from mathesar import models
from mathesar.tests.api.test_table_api import check_columns_response

engine_with_types = fixtures.engine_with_types
engine_email_type = fixtures.engine_email_type
temporary_testing_schema = fixtures.temporary_testing_schema


@pytest.fixture
def column_test_table(patent_schema):
    engine = patent_schema._sa_engine
    column_list_in = [
        Column("mycolumn0", Integer, primary_key=True),
        Column("mycolumn1", Integer, nullable=False),
        Column("mycolumn2", Integer, server_default="5"),
        Column("mycolumn3", String),
    ]
    db_table = SATable(
        "anewtable",
        MetaData(bind=engine),
        *column_list_in,
        schema=patent_schema.name
    )
    db_table.create()
    db_table_oid = get_oid_from_table(db_table.name, db_table.schema, engine)
    table = models.Table.current_objects.create(oid=db_table_oid, schema=patent_schema)
    return table


def test_column_list(column_test_table, client):
    cache.clear()
    response = client.get(f"/api/v0/tables/{column_test_table.id}/columns/")
    response_data = response.json()
    assert response_data['count'] == len(column_test_table.sa_columns)
    expect_results = [
        {
            'name': 'mycolumn0',
            'type': 'INTEGER',
            'type_options': None,
            'index': 0,
            'nullable': False,
            'primary_key': True,
            'display_options': None,
            'default': """nextval('"Patents".anewtable_mycolumn0_seq'::regclass)""",
            'valid_target_types': [
                'BIGINT', 'BOOLEAN', 'CHAR', 'DECIMAL', 'DOUBLE PRECISION',
                'FLOAT', 'INTEGER', 'MATHESAR_TYPES.MONEY', 'NUMERIC', 'REAL',
                'SMALLINT', 'TEXT', 'VARCHAR',
            ],
        },
        {
            'name': 'mycolumn1',
            'type': 'INTEGER',
            'type_options': None,
            'index': 1,
            'nullable': False,
            'primary_key': False,
            'display_options': None,
            'default': None,
            'valid_target_types': [
                'BIGINT', 'BOOLEAN', 'CHAR', 'DECIMAL', 'DOUBLE PRECISION',
                'FLOAT', 'INTEGER', 'MATHESAR_TYPES.MONEY', 'NUMERIC', 'REAL',
                'SMALLINT', 'TEXT', 'VARCHAR',
            ],
        },
        {
            'name': 'mycolumn2',
            'type': 'INTEGER',
            'type_options': None,
            'index': 2,
            'nullable': True,
            'primary_key': False,
            'display_options': None,
            'default': 5,
            'valid_target_types': [
                'BIGINT', 'BOOLEAN', 'CHAR', 'DECIMAL', 'DOUBLE PRECISION',
                'FLOAT', 'INTEGER', 'MATHESAR_TYPES.MONEY', 'NUMERIC', 'REAL',
                'SMALLINT', 'TEXT', 'VARCHAR',
            ],
        },
        {
            'name': 'mycolumn3',
            'type': 'VARCHAR',
            'type_options': None,
            'index': 3,
            'nullable': True,
            'primary_key': False,
            'display_options': None,
            'valid_target_types': [
                'BIGINT', 'BOOLEAN', 'CHAR', 'DATE', 'DECIMAL',
                'DOUBLE PRECISION', 'FLOAT', 'INTEGER', 'INTERVAL',
                'MATHESAR_TYPES.EMAIL', 'MATHESAR_TYPES.MONEY',
                'MATHESAR_TYPES.URI', 'NUMERIC', 'REAL', 'SMALLINT', 'TEXT',
                'VARCHAR',
            ],
            'default': None,
        }
    ]
    check_columns_response(response_data['results'], expect_results)


def test_column_create(column_test_table, client):
    name = "anewcolumn"
    type_ = "NUMERIC"
    cache.clear()
    num_columns = len(column_test_table.sa_columns)
    data = {
        "name": name, "type": type_, "display_options": {'input': 'dropdown'}, 'nullable': False
    }
    response = client.post(
        f"/api/v0/tables/{column_test_table.id}/columns/",
        data=json.dumps(data),
        content_type='application/json'
    )
    assert response.status_code == 201
    new_columns_response = client.get(
        f"/api/v0/tables/{column_test_table.id}/columns/"
    )
    assert new_columns_response.json()["count"] == num_columns + 1
    actual_new_col = new_columns_response.json()["results"][-1]
    assert actual_new_col["name"] == name
    assert actual_new_col["type"] == type_
    assert actual_new_col["default"] is None


create_default_test_list = [
    ("BOOLEAN", True, True),
    ("INTERVAL", timedelta(minutes=42), "2520.0"),
    ("NUMERIC", 42, 42.0),
    ("STRING", "test_string", "test_string"),
    ("VARCHAR", "test_string", "test_string"),
    ("DATE", date(2020, 1, 1), "2020-01-01"),
    ("EMAIL", "test@test.com", "test@test.com"),
]


@pytest.mark.parametrize("type_,default,expt_default", create_default_test_list)
def test_column_create_default(
    column_test_table, type_, default, expt_default, client, engine
):
    cache.clear()
    name = "anewcolumn"
    data = {"name": name, "type": type_, "default": default}
    response = client.post(f"/api/v0/tables/{column_test_table.id}/columns/", data)
    assert response.status_code == 201

    # Ensure the correct serialized date is returned by the API
    new_columns_response = client.get(
        f"/api/v0/tables/{column_test_table.id}/columns/"
    )
    actual_new_col = new_columns_response.json()["results"][-1]
    assert actual_new_col["default"] == expt_default

    # Ensure the correct date value is generated when inserting a new record
    sa_table = column_test_table._sa_table
    with engine.begin() as conn:
        conn.execute(sa_table.insert((1, 1, 1, 'str')))
        created_default = conn.execute(select(sa_table)).fetchall()[0][-1]
    assert created_default == default


def test_column_create_invalid_default(column_test_table, client):
    cache.clear()
    name = "anewcolumn"
    data = {"name": name, "type": "BOOLEAN", "default": "Not a boolean"}
    response = client.post(f"/api/v0/tables/{column_test_table.id}/columns/", data)
    assert response.status_code == 400
    assert f'default "{data["default"]}" is invalid for type' in response.json()[0]


@pytest.mark.parametrize(
    "type_,type_options",
    [
        ("NUMERIC", {"precision": 5, "scale": 3}),
        ("VARCHAR", {"length": 5}),
        ("CHAR", {"length": 5}),
    ]
)
def test_column_create_retrieve_options(column_test_table, client, type_, type_options):
    name = "anewcolumn"
    cache.clear()
    num_columns = len(column_test_table.sa_columns)
    data = {
        "name": name, "type": type_, "type_options": type_options,
    }
    response = client.post(
        f"/api/v0/tables/{column_test_table.id}/columns/",
        data=data,
        format="json",
    )
    assert response.status_code == 201
    new_columns_response = client.get(
        f"/api/v0/tables/{column_test_table.id}/columns/"
    )
    assert new_columns_response.json()["count"] == num_columns + 1
    actual_new_col = new_columns_response.json()["results"][-1]
    assert actual_new_col["name"] == name
    assert actual_new_col["type"] == type_
    assert actual_new_col["type_options"] == type_options


invalid_type_options = [
    {"precision": 5, "scale": 8},
    {"precision": "asd"},
    {"nonoption": 34},
    {"length": "two"},
]


@pytest.mark.parametrize("type_options", invalid_type_options)
def test_column_create_bad_options(column_test_table, client, type_options):
    name = "anewcolumn"
    type_ = "NUMERIC"
    cache.clear()
    data = {
        "name": name, "type": type_, "type_options": type_options,
    }
    response = client.post(
        f"/api/v0/tables/{column_test_table.id}/columns/",
        data=data,
        format="json",
    )
    assert response.status_code == 400


def test_column_create_duplicate(column_test_table, client):
    column = column_test_table.sa_columns[0]
    name = column.name
    type_ = "NUMERIC"
    cache.clear()
    data = {
        "name": name, "type": type_
    }
    response = client.post(
        f"/api/v0/tables/{column_test_table.id}/columns/", data=data
    )
    assert response.status_code == 400


def test_column_create_some_parameters(column_test_table, client):
    data = {
        "name": "only name",
    }
    response = client.post(
        f"/api/v0/tables/{column_test_table.id}/columns/", data=data
    )
    response_data = response.json()
    assert response.status_code == 400
    assert response_data["type"][0] == "This field is required."


def test_column_update_name(column_test_table, client):
    cache.clear()
    name = "updatedname"
    data = {"name": name}
    response = client.get(
        f"/api/v0/tables/{column_test_table.id}/columns/"
    )
    columns = response.json()['results']
    column_index = 1
    column_id = columns[column_index]['id']
    response = client.patch(
        f"/api/v0/tables/{column_test_table.id}/columns/{column_id}/", data=data
    )
    assert response.json()["name"] == name
    response = client.get(
        f"/api/v0/tables/{column_test_table.id}/columns/{column_id}/"
    )
    assert response.json()["name"] == name


def test_column_update_display_options(column_test_table, client):
    cache.clear()
    response = client.get(
        f"/api/v0/tables/{column_test_table.id}/columns/"
    )
    columns = response.json()['results']
    column_index = 3
    column_id = columns[column_index]['id']
    display_options = {"show_as_percentage": True}
    display_options_data = {"display_options": display_options}
    response = client.patch(
        f"/api/v0/tables/{column_test_table.id}/columns/{column_id}/",
        display_options_data,
        format='json'
    )
    assert response.json()["display_options"] == display_options


def test_column_update_default(column_test_table, client):
    cache.clear()
    expt_default = 5
    data = f'{{"default": {expt_default}}}'  # Ensure we pass a int and not a str
    response = client.get(
        f"/api/v0/tables/{column_test_table.id}/columns/"
    )
    columns = response.json()['results']
    column_index = 1
    column_id = columns[column_index]['id']
    response = client.patch(
        f"/api/v0/tables/{column_test_table.id}/columns/{column_id}/", data=data,
        content_type="application/json"
    )
    assert response.json()["default"] == expt_default


def test_column_update_delete_default(column_test_table, client):
    cache.clear()
    expt_default = None
<<<<<<< HEAD
    data = {"default": None}
    response = client.patch(
        f"/api/v0/tables/{column_test_table.id}/columns/2/",
        data=data,
        format="json",
=======
    data = json.dumps({"default": None})
    response = client.get(
        f"/api/v0/tables/{column_test_table.id}/columns/"
    )
    columns = response.json()['results']
    column_index = 2
    column_id = columns[column_index]['id']
    response = client.patch(
        f"/api/v0/tables/{column_test_table.id}/columns/{column_id}/", data=data,
        content_type="application/json"
>>>>>>> 7e4807ed
    )
    assert response.json()["default"] == expt_default


def test_column_update_default_invalid_cast(column_test_table, client):
    cache.clear()
    data = {"default": "not an integer"}
    response = client.get(
        f"/api/v0/tables/{column_test_table.id}/columns/"
    )
    columns = response.json()['results']
    column_index = 1
    column_id = columns[column_index]['id']
    response = client.patch(
        f"/api/v0/tables/{column_test_table.id}/columns/{column_id}/", data=data,
    )
    assert response.status_code == 400


def test_column_update_type_dynamic_default(column_test_table, client):
    cache.clear()
    type_ = "NUMERIC"
    data = {"type": type_}
    response = client.get(
        f"/api/v0/tables/{column_test_table.id}/columns/"
    )
    columns = response.json()['results']
    column_index = 0
    column_id = columns[column_index]['id']
    response = client.patch(
        f"/api/v0/tables/{column_test_table.id}/columns/{column_id}/", data=data
    )
    assert response.status_code == 400


def test_column_update_type(column_test_table, client):
    cache.clear()
    type_ = "BOOLEAN"
    data = {"type": type_}
    response = client.get(
        f"/api/v0/tables/{column_test_table.id}/columns/"
    )
    columns = response.json()['results']
    column_index = 3
    column_id = columns[column_index]['id']
    response = client.patch(
        f"/api/v0/tables/{column_test_table.id}/columns/{column_id}/", data=data
    )
    assert response.json()["type"] == type_


def test_column_update_name_and_type(column_test_table, client):
    cache.clear()
    type_ = "BOOLEAN"
    new_name = 'new name'
    data = {"type": type_, "name": new_name}
    response = client.get(
        f"/api/v0/tables/{column_test_table.id}/columns/"
    )
    columns = response.json()['results']
    column_index = 3
    column_id = columns[column_index]['id']
    response = client.patch(
        f"/api/v0/tables/{column_test_table.id}/columns/{column_id}/", data=data
    )
    assert response.json()["type"] == type_
    assert response.json()["name"] == new_name


def test_column_update_name_type_nullable(column_test_table, client):
    cache.clear()
    type_ = "BOOLEAN"
    new_name = 'new name'
    data = {"type": type_, "name": new_name, "nullable": True}
    response = client.get(
        f"/api/v0/tables/{column_test_table.id}/columns/"
    )
    columns = response.json()['results']
    column_index = 3
    column_id = columns[column_index]['id']
    response = client.patch(
        f"/api/v0/tables/{column_test_table.id}/columns/{column_id}/", data=data
    )
    assert response.json()["type"] == type_
    assert response.json()["name"] == new_name
    assert response.json()["nullable"] is True


def test_column_update_name_type_nullable_default(column_test_table, client):
    cache.clear()
    type_ = "BOOLEAN"
    new_name = 'new name'
    data = {"type": type_, "name": new_name, "nullable": True, "default": True}
    response = client.get(
        f"/api/v0/tables/{column_test_table.id}/columns/"
    )
    columns = response.json()['results']
    column_index = 3
    column_id = columns[column_index]['id']
    response = client.patch(
        f"/api/v0/tables/{column_test_table.id}/columns/{column_id}/", data=data
    )
    assert response.json()["type"] == type_
    assert response.json()["name"] == new_name
    assert response.json()["nullable"] is True
    assert response.json()["default"] is True


def test_column_update_type_options(column_test_table, client):
    cache.clear()
    type_ = "NUMERIC"
    type_options = {"precision": 3, "scale": 1}
    data = {"type": type_, "type_options": type_options}
    response = client.get(
        f"/api/v0/tables/{column_test_table.id}/columns/"
    )
    columns = response.json()['results']
    column_index = 3
    column_id = columns[column_index]['id']
    response = client.patch(
        f"/api/v0/tables/{column_test_table.id}/columns/{column_id}/",
        data,
        format='json'
    )
    assert response.json()["type"] == type_
    assert response.json()["type_options"] == type_options


def test_column_update_type_options_no_type(column_test_table, client):
    cache.clear()
    type_ = "NUMERIC"
    data = {"type": type_}
    response = client.get(
        f"/api/v0/tables/{column_test_table.id}/columns/"
    )
    columns = response.json()['results']
    column_index = 3
    column_id = columns[column_index]['id']
    client.patch(
        f"/api/v0/tables/{column_test_table.id}/columns/{column_id}/",
        data,
        format='json'
    )
    type_options = {"precision": 3, "scale": 1}
    type_option_data = {"type_options": type_options}
    response = client.patch(
        f"/api/v0/tables/{column_test_table.id}/columns/{column_id}/",
        type_option_data,
        format='json'
    )
    assert response.json()["type"] == type_
    assert response.json()["type_options"] == type_options


def test_column_update_invalid_type(create_table, client, engine_email_type):
    table = create_table('Column Invalid Type')
    body = {"type": "BIGINT"}
    response = client.get(
        f"/api/v0/tables/{table.id}/columns/"
    )
    columns = response.json()['results']
    column_index = 3
    column_id = columns[column_index]['id']
    response = client.patch(
        f"/api/v0/tables/{table.id}/columns/{column_id}/",
        body
    )
    assert response.status_code == 400
    assert response.json() == ["This type casting is invalid."]


def test_column_update_returns_table_dependent_fields(column_test_table, client):
    cache.clear()
    expt_default = 5
    data = {"default": expt_default}
    response = client.get(
        f"/api/v0/tables/{column_test_table.id}/columns/"
    )
    columns = response.json()['results']
    column_index = 1
    column_id = columns[column_index]['id']
    response = client.patch(
        f"/api/v0/tables/{column_test_table.id}/columns/{column_id}/", data=data,
    )
    assert response.json()["default"] is not None
    assert response.json()["index"] is not None


@pytest.mark.parametrize("type_options", invalid_type_options)
def test_column_update_type_invalid_options(column_test_table, client, type_options):
    cache.clear()
    type_ = "NUMERIC"
    data = {"type": type_, "type_options": type_options}
    response = client.get(
        f"/api/v0/tables/{column_test_table.id}/columns/"
    )
    columns = response.json()['results']
    column_index = 3
    column_id = columns[column_index]['id']
    response = client.patch(
<<<<<<< HEAD
        f"/api/v0/tables/{column_test_table.id}/columns/3/",
        data=data,
        format="json",
=======
        f"/api/v0/tables/{column_test_table.id}/columns/{column_id}/",
        data=json.dumps(data),
        content_type='application/json'
>>>>>>> 7e4807ed
    )
    assert response.status_code == 400


def test_column_update_type_invalid_cast(column_test_table, client):
    cache.clear()
    type_ = "MATHESAR_TYPES.EMAIL"
    data = {"type": type_}
    response = client.get(
        f"/api/v0/tables/{column_test_table.id}/columns/"
    )
    columns = response.json()['results']
    column_index = 1
    column_id = columns[column_index]['id']
    response = client.patch(
        f"/api/v0/tables/{column_test_table.id}/columns/{column_id}/", data=data
    )
    assert response.status_code == 400


def test_column_update_when_missing(column_test_table, client):
    cache.clear()
    name = "updatedname"
    data = {"name": name}
    response = client.patch(
        f"/api/v0/tables/{column_test_table.id}/columns/99999/", data=data
    )
    response_data = response.json()
    assert response_data == {"detail": "Not found."}
    assert response.status_code == 404


def test_column_destroy(column_test_table, client):
    cache.clear()
    num_columns = len(column_test_table.sa_columns)
    col_one_name = column_test_table.sa_columns[1].name
    response = client.get(
        f"/api/v0/tables/{column_test_table.id}/columns/"
    )
    columns = response.json()['results']
    column_index = 1
    column_id = columns[column_index]['id']
    response = client.delete(
        f"/api/v0/tables/{column_test_table.id}/columns/{column_id}/"
    )
    assert response.status_code == 204
    new_columns_response = client.get(
        f"/api/v0/tables/{column_test_table.id}/columns/"
    )
    new_data = new_columns_response.json()
    assert col_one_name not in [col["name"] for col in new_data["results"]]
    assert new_data["count"] == num_columns - 1


def test_column_destroy_when_missing(column_test_table, client):
    cache.clear()
    response = client.delete(
        f"/api/v0/tables/{column_test_table.id}/columns/99999/"
    )
    response_data = response.json()
    assert response_data == {"detail": "Not found."}
    assert response.status_code == 404


def test_column_duplicate(column_test_table, client):
    cache.clear()
    target_col_idx = 2
    target_col = column_test_table.sa_columns[target_col_idx]
    data = {
        "name": "new_col_name",
        "source_column": target_col_idx,
        "copy_source_data": False,
        "copy_source_constraints": False,
    }
    with patch.object(models, "duplicate_column") as mock_infer:
        mock_infer.return_value = target_col
        response = client.post(
            f"/api/v0/tables/{column_test_table.id}/columns/",
            data=data
        )
    assert response.status_code == 201
    response_col = response.json()
    assert response_col["name"] == target_col.name
    assert response_col["type"] == target_col.plain_type

    assert mock_infer.call_args[0] == (
        column_test_table.oid,
        target_col_idx,
        column_test_table.schema._sa_engine,
    )
    assert mock_infer.call_args[1] == {
        "new_column_name": data["name"],
        "copy_data": data["copy_source_data"],
        "copy_constraints": data["copy_source_constraints"]
    }


def test_column_duplicate_when_missing(column_test_table, client):
    data = {
        "source_column": 3000,
    }
    response = client.post(
        f"/api/v0/tables/{column_test_table.id}/columns/", data=data
    )
    response_data = response.json()
    assert response.status_code == 400
    assert "not found" in response_data[0]


def test_column_duplicate_some_parameters(column_test_table, client):
    data = {
        "copy_source_constraints": True,
    }
    response = client.post(
        f"/api/v0/tables/{column_test_table.id}/columns/", data=data
    )
    response_data = response.json()
    assert response.status_code == 400
    assert response_data["source_column"][0] == "This field is required."


def test_column_duplicate_no_parameters(column_test_table, client):
    response = client.post(
        f"/api/v0/tables/{column_test_table.id}/columns/", data={}
    )
    response_data = response.json()
    assert response.status_code == 400
    assert response_data["name"][0] == "This field is required."
    assert response_data["type"][0] == "This field is required."<|MERGE_RESOLUTION|>--- conflicted
+++ resolved
@@ -318,13 +318,6 @@
 def test_column_update_delete_default(column_test_table, client):
     cache.clear()
     expt_default = None
-<<<<<<< HEAD
-    data = {"default": None}
-    response = client.patch(
-        f"/api/v0/tables/{column_test_table.id}/columns/2/",
-        data=data,
-        format="json",
-=======
     data = json.dumps({"default": None})
     response = client.get(
         f"/api/v0/tables/{column_test_table.id}/columns/"
@@ -335,7 +328,6 @@
     response = client.patch(
         f"/api/v0/tables/{column_test_table.id}/columns/{column_id}/", data=data,
         content_type="application/json"
->>>>>>> 7e4807ed
     )
     assert response.json()["default"] == expt_default
 
@@ -536,15 +528,9 @@
     column_index = 3
     column_id = columns[column_index]['id']
     response = client.patch(
-<<<<<<< HEAD
-        f"/api/v0/tables/{column_test_table.id}/columns/3/",
+        f"/api/v0/tables/{column_test_table.id}/columns/{column_id}/",
         data=data,
         format="json",
-=======
-        f"/api/v0/tables/{column_test_table.id}/columns/{column_id}/",
-        data=json.dumps(data),
-        content_type='application/json'
->>>>>>> 7e4807ed
     )
     assert response.status_code == 400
 
