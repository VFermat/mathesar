--- conflicted
+++ resolved
@@ -73,7 +73,6 @@
         else:
             return None
 
-<<<<<<< HEAD
     def get_constraints_url(self, obj):
         if isinstance(obj, Table):
             # Only get constraints if we are serializing an existing table
@@ -89,12 +88,11 @@
             return request.build_absolute_uri(reverse('table-column-list', kwargs={'table_pk': obj.pk}))
         else:
             return None
-=======
+
     def validate_data_files(self, data_files):
         if data_files and len(data_files) > 1:
             raise ValidationError('Multiple data files are unsupported.')
         return data_files
->>>>>>> b3f71ccf
 
 
 class RecordSerializer(serializers.BaseSerializer):
@@ -149,7 +147,15 @@
             kwargs['user'] = current_user
         return super().save(**kwargs)
 
-<<<<<<< HEAD
+    def validate(self, data):
+        if not self.partial:
+            # Only perform validation on source files when we're not partial
+            if 'paste' in data and 'file' in data:
+                raise ValidationError('Paste field and file field were both specified')
+            elif 'paste' not in data and 'file' not in data:
+                raise ValidationError('Paste field or file field must be specified')
+        return data
+
 
 class ConstraintSerializer(serializers.Serializer):
     # We're duplicating the "name" field as "id" to make clear what the constraint detail URL uses.
@@ -162,14 +168,4 @@
         return get_constraint_type(obj)
 
     def get_columns(self, obj):
-        return [column.name for column in obj.columns]
-=======
-    def validate(self, data):
-        if not self.partial:
-            # Only perform validation on source files when we're not partial
-            if 'paste' in data and 'file' in data:
-                raise ValidationError('Paste field and file field were both specified')
-            elif 'paste' not in data and 'file' not in data:
-                raise ValidationError('Paste field or file field must be specified')
-        return data
->>>>>>> b3f71ccf
+        return [column.name for column in obj.columns]