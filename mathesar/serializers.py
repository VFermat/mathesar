from django.urls import reverse
from rest_framework import serializers

from mathesar.models import Table, Schema, DataFile, Database


class NestedTableSerializer(serializers.HyperlinkedModelSerializer):
    url = serializers.SerializerMethodField()

    class Meta:
        model = Table
        fields = ['id', 'name', 'url']

    def get_url(self, obj):
        request = self.context['request']
        return request.build_absolute_uri(reverse('table-detail', kwargs={'pk': obj.pk}))


class ModelNameField(serializers.CharField):
    """
    De-serializes the request field as a string, but serializes the response field as
    `model.name`. Required to support passing and returing a model name from the
    endpoint, while also storing the model as a related field.
    """
    def to_representation(self, value):
        return value.name


class SchemaSerializer(serializers.HyperlinkedModelSerializer):
    tables = NestedTableSerializer(many=True, read_only=True)
    name = serializers.CharField()
    database = ModelNameField(max_length=128)

    class Meta:
        model = Schema
        fields = ['id', 'name', 'tables', 'database', 'has_dependencies']


class SimpleColumnSerializer(serializers.Serializer):
    name = serializers.CharField()
    type = serializers.CharField()


class ColumnSerializer(SimpleColumnSerializer):
    index = serializers.IntegerField(source='column_index', read_only=True)
    nullable = serializers.BooleanField(default=True)
    primary_key = serializers.BooleanField(default=False)
    valid_target_types = serializers.ListField(read_only=True)


class TableSerializer(serializers.ModelSerializer):
    columns = SimpleColumnSerializer(many=True, read_only=True, source='sa_columns')
    records = serializers.SerializerMethodField()
    name = serializers.CharField()
<<<<<<< HEAD
    paste = serializers.CharField(
        write_only=True, required=False, default='', trim_whitespace=False
    )
=======
    data_files = serializers.PrimaryKeyRelatedField(required=False, many=True, queryset=DataFile.objects.all())
>>>>>>> a28afaab

    class Meta:
        model = Table
        fields = ['id', 'name', 'schema', 'created_at', 'updated_at',
<<<<<<< HEAD
                  'columns', 'records', 'data_files', 'paste']
=======
                  'columns', 'records', 'data_files', 'has_dependencies']
>>>>>>> a28afaab

    def get_records(self, obj):
        if isinstance(obj, Table):
            # Only get records if we are serializing an existing table
            request = self.context['request']
            return request.build_absolute_uri(reverse('table-record-list', kwargs={'table_pk': obj.pk}))
        else:
            return None


class RecordSerializer(serializers.BaseSerializer):
    def to_representation(self, instance):
        return instance._asdict()


class RecordListParameterSerializer(serializers.Serializer):
    filters = serializers.JSONField(required=False, default=[])
    order_by = serializers.JSONField(required=False, default=[])
    group_count_by = serializers.JSONField(required=False, default=[])


class DatabaseSerializer(serializers.ModelSerializer):
    supported_types = serializers.ListField(child=serializers.CharField())

    class Meta:
        model = Database
        fields = ['id', 'name', 'deleted', 'supported_types']
        read_only_fields = ['id', 'name', 'deleted', 'supported_types']


class DataFileSerializer(serializers.ModelSerializer):
    user = serializers.PrimaryKeyRelatedField(
        default=serializers.CurrentUserDefault(), read_only=True
    )

    class Meta:
        model = DataFile
        fields = [
            'id', 'file', 'table_imported_to', 'user', 'header', 'delimiter', 'escapechar', 'quotechar'
        ]
        extra_kwargs = {'delimiter': {'trim_whitespace': False},
                        'escapechar': {'trim_whitespace': False},
                        'quotechar': {'trim_whitespace': False}}
        # We only currently support importing to a new table, so setting a table via API is invalid.
        # User should be set automatically, not submitted via the API.
        read_only_fields = ['table_imported_to']

    def save(self, **kwargs):
        """
        Set user to current user while saving the data file.
        """
        current_user = self.fields['user'].get_default()
        if current_user.is_authenticated:
            kwargs['user'] = current_user
        return super().save(**kwargs)<|MERGE_RESOLUTION|>--- conflicted
+++ resolved
@@ -52,22 +52,17 @@
     columns = SimpleColumnSerializer(many=True, read_only=True, source='sa_columns')
     records = serializers.SerializerMethodField()
     name = serializers.CharField()
-<<<<<<< HEAD
     paste = serializers.CharField(
         write_only=True, required=False, default='', trim_whitespace=False
     )
-=======
-    data_files = serializers.PrimaryKeyRelatedField(required=False, many=True, queryset=DataFile.objects.all())
->>>>>>> a28afaab
+    data_files = serializers.PrimaryKeyRelatedField(
+        required=False, many=True, queryset=DataFile.objects.all()
+    )
 
     class Meta:
         model = Table
         fields = ['id', 'name', 'schema', 'created_at', 'updated_at',
-<<<<<<< HEAD
-                  'columns', 'records', 'data_files', 'paste']
-=======
-                  'columns', 'records', 'data_files', 'has_dependencies']
->>>>>>> a28afaab
+                  'columns', 'records', 'data_files', 'paste', 'has_dependencies']
 
     def get_records(self, obj):
         if isinstance(obj, Table):
