--- conflicted
+++ resolved
@@ -20,14 +20,11 @@
     Columns,
     Meta,
   } from '@mathesar/stores/table-data/types';
-<<<<<<< HEAD
   import TableConstraints from '../constraints/TableConstraints.svelte';
-=======
   import type { SelectOption } from '@mathesar/components/types';
   import DisplayFilter from '../display-options/DisplayFilter.svelte';
   import DisplaySort from '../display-options/DisplaySort.svelte';
   import DisplayGroup from '../display-options/DisplayGroup.svelte';
->>>>>>> 02378bb2
 
   const dispatch = createEventDispatcher();
   
@@ -44,10 +41,7 @@
   let columns: Columns;
   let meta: Meta;
   let recordState: Records['state'];
-<<<<<<< HEAD
   let isTableConstraintsModalOpen = false;
-=======
->>>>>>> 02378bb2
 
   $: ({
     columns, records, meta,
@@ -78,33 +72,24 @@
   >
     <svelte:fragment slot="trigger">
       <Icon data={faCog}/>
-      Table Actions
+      Table
     </svelte:fragment>
     <svelte:fragment slot="content">
       <ul>
         <li class="item" on:click={() => dispatch('deleteTable')}>
-          Delete Table
+          Delete
         </li>
         <li class="item" on:click={() => { isTableConstraintsModalOpen = true; }}>
-          Table Constraints
+          Constraints
         </li>
       </ul>
     </svelte:fragment>
   </Dropdown>
 
-<<<<<<< HEAD
   <TableConstraints bind:isOpen={isTableConstraintsModalOpen} />
 
-  <Button size="small" on:click={openDisplayOptions}>
-    <Icon data={faFilter} size="0.8em"/>
-    <span>
-      Filters
-      {#if $filter?.filters?.length > 0}
-        ({$filter?.filters?.length})
-      {/if}
-    </span>
-  </Button>
-=======
+  <div class="divider"/>
+
   <Dropdown showArrow={false}>
     <svelte:fragment slot="trigger">
       <Icon data={faFilter} size="0.8em"/>
@@ -119,7 +104,6 @@
       <DisplayFilter options={columnOptions} {meta}/>
     </svelte:fragment>
   </Dropdown>
->>>>>>> 02378bb2
 
   <Dropdown showArrow={false}>
     <svelte:fragment slot="trigger">
