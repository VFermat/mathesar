import { writable, get, derived } from 'svelte/store';
import { States } from '@mathesar/utils/api';
import type { Writable, Readable, Unsubscriber } from 'svelte/store';
import type { TabularType, DBObjectEntry } from '@mathesar/App.d';
import type { Meta } from './meta';
import type { Columns, TableColumn } from './columns';
import type { TableRecord, Records } from './records';

export interface ColumnPosition {
  width: number,
  left: number
}
export type ColumnPositionMap = Map<string, ColumnPosition>;

// TODO: Select active cell using primary key instead of index
// Checkout scenarios with pk consisting multiple columns
export interface ActiveCell {
  rowIndex: number,
  columnIndex: number,
  type: 'select' | 'edit'
}

export const ROW_CONTROL_COLUMN_WIDTH = 70;
export const DEFAULT_ROW_RIGHT_PADDING = 100;
export const DEFAULT_COLUMN_WIDTH = 160;

const movementKeys = new Set(['ArrowDown', 'ArrowUp', 'ArrowRight', 'ArrowLeft', 'Tab']);

function recalculateColumnPositions(columnPositionMap: ColumnPositionMap, columns: TableColumn[]) {
  let left = ROW_CONTROL_COLUMN_WIDTH;
  const newColumnPositionMap: ColumnPositionMap = new Map(columnPositionMap);
  columns.forEach((column) => {
    const columnWidth = newColumnPositionMap.get(column.name)?.width;
    if (typeof columnWidth !== 'number') {
      newColumnPositionMap.set(column.name, {
        left,
        width: DEFAULT_COLUMN_WIDTH,
      });
      left += DEFAULT_COLUMN_WIDTH;
    } else {
      left += columnWidth;
    }
  });
  newColumnPositionMap.set('__row', {
    width: left,
    left: 0,
  });
  return newColumnPositionMap;
}

export function isCellActive(
  activeCell: ActiveCell,
  row: TableRecord,
  column: TableColumn,
): boolean {
  return activeCell
    && activeCell?.columnIndex === column.__columnIndex
    && activeCell.rowIndex === row.__rowIndex;
}

export function isCellBeingEdited(
  activeCell: ActiveCell,
  row: TableRecord,
  column: TableColumn,
): boolean {
  return isCellActive(activeCell, row, column) && activeCell.type === 'edit';
}

// TODO: Create a common utility action to handle active element based scroll
export function scrollBasedOnActiveCell(): void {
  const activeCell: HTMLElement = document.querySelector('.cell.is-active');
  const activeRow = activeCell?.parentElement;
  const container = document.querySelector('.virtual-list.outerElement');
  if (container && activeRow) {
    // Vertical scroll
    if (activeRow.offsetTop + activeRow.clientHeight + 40
      > (container.scrollTop + container.clientHeight)) {
      const offsetValue: number = container.getBoundingClientRect().bottom
        - activeRow.getBoundingClientRect().bottom - 40;
      container.scrollTop -= offsetValue;
    } else if (activeRow.offsetTop - 30 < container.scrollTop) {
      container.scrollTop = activeRow.offsetTop - 30;
    }

    // Horizontal scroll
    if (activeCell.offsetLeft + activeRow.clientWidth + 30
      > (container.scrollLeft + container.clientWidth)) {
      const offsetValue: number = container.getBoundingClientRect().right
        - activeCell.getBoundingClientRect().right - 30;
      container.scrollLeft -= offsetValue;
    } else if (activeCell.offsetLeft - 30 < container.scrollLeft) {
      container.scrollLeft = activeCell.offsetLeft - 30;
    }
  }
}

export class Display {
  private type: TabularType;

  private parentId: DBObjectEntry['id'];

  private meta: Meta;

  private columns: Columns;

  private records: Records;

  private columnPositionMapUnsubscriber: Unsubscriber;

  horizontalScrollOffset: Writable<number>;

  columnPositionMap: Writable<ColumnPositionMap>;

  activeCell: Writable<ActiveCell>;

  rowWidth: Writable<number>;

  displayableRecords: Readable<TableRecord[]>;

  constructor(
    type: TabularType,
    parentId: number,
    meta: Meta,
    columns: Columns,
    records: Records,
  ) {
<<<<<<< HEAD
    this._type = type;
    this._parentId = parentId;
    this._meta = meta;
    this._columns = columns;
    this._records = records;
=======
    this.type = type;
    this.parentId = parentId;
    this.meta = meta;
    this.columns = columns;
    this.records = records;
    this.showDisplayOptions = writable(false);
>>>>>>> 6ea2814a
    this.horizontalScrollOffset = writable(0);
    this.columnPositionMap = writable(new Map() as ColumnPositionMap);
    this.activeCell = writable(null as ActiveCell);
    this.rowWidth = writable(0);

    // subscribers
    this.columnPositionMapUnsubscriber = this.columns.subscribe((columnData) => {
      this.columnPositionMap.update(
        (map) => recalculateColumnPositions(map, columnData.data),
      );
      const width = get(this.columnPositionMap).get('__row')?.width;
      const widthWithPadding = width ? width + DEFAULT_ROW_RIGHT_PADDING : 0;
      this.rowWidth.set(widthWithPadding);
    });

    const { savedRecords, newRecords } = this.records;
    this.displayableRecords = derived(
      [savedRecords, newRecords],
      ([$savedRecords, $newRecords], set) => {
        let allRecords = $savedRecords;
        if ($newRecords.length > 0) {
          allRecords = allRecords.concat({
            __identifier: '__new_help_text',
            __isNewHelpText: true,
            __state: States.Done,
          }).concat($newRecords);
        }
        allRecords = allRecords.concat({
          ...this.records.getNewEmptyRecord(),
          __isAddPlaceholder: true,
        });
        set(allRecords);
      },
    );
  }

  resetActiveCell(): void {
    this.activeCell.set(null as ActiveCell);
  }

  selectCell(row: TableRecord, column: TableColumn): void {
    this.activeCell.set({
      rowIndex: row.__rowIndex,
      columnIndex: column.__columnIndex,
      type: 'select',
    });
  }

  editCell(row: TableRecord, column: TableColumn): void {
    if (!column.primary_key) {
      this.activeCell.set({
        rowIndex: row.__rowIndex,
        columnIndex: column.__columnIndex,
        type: 'edit',
      });
    }
  }

  handleKeyEventsOnActiveCell(key: KeyboardEvent['key']): 'moved' | 'changed' | null {
    const columnData = this.columns.get().data;
    const totalCount = get(this.records.totalCount);
    const savedRecords = get(this.records.savedRecords);
    const newRecords = get(this.records.newRecords);
    const offset = get(this.meta.offset);
    const pageSize = get(this.meta.pageSize);
    const minRowIndex = 0;
    const maxRowIndex = Math.min(
      pageSize,
      totalCount - offset,
      savedRecords.length,
    ) + newRecords.length;
    const activeCell = get(this.activeCell);

    if (movementKeys.has(key) && activeCell?.type === 'select') {
      this.activeCell.update((existing) => {
        const newActiveCell = { ...existing };
        switch (key) {
          case 'ArrowDown':
            if (existing.rowIndex < maxRowIndex) {
              newActiveCell.rowIndex += 1;
            }
            break;
          case 'ArrowUp':
            if (existing.rowIndex > minRowIndex) {
              newActiveCell.rowIndex -= 1;
            }
            break;
          case 'ArrowRight':
          case 'Tab':
            if (existing.columnIndex < columnData.length - 1) {
              newActiveCell.columnIndex += 1;
            }
            break;
          case 'ArrowLeft':
            if (existing.columnIndex > 0) {
              newActiveCell.columnIndex -= 1;
            }
            break;
          default:
            break;
        }
        return newActiveCell;
      });
      return 'moved';
    }

    if (key === 'Tab' && activeCell?.type === 'edit') {
      this.activeCell.update((existing) => {
        const newActiveCell = { ...existing };
        if (existing.columnIndex < columnData.length - 1) {
          newActiveCell.columnIndex += 1;
        }
        return newActiveCell;
      });
      return 'moved';
    }

    if (key === 'Enter') {
      if (activeCell?.type === 'select') {
        if (!columnData[activeCell.columnIndex]?.primary_key) {
          this.activeCell.update((existing) => ({
            ...existing,
            type: 'edit',
          }));
          return 'changed';
        }
      } else if (activeCell?.type === 'edit') {
        this.activeCell.update((existing) => ({
          ...existing,
          type: 'select',
        }));
        return 'changed';
      }
    }

    if (key === 'Escape' && activeCell?.type === 'edit') {
      this.activeCell.update((existing) => ({
        ...existing,
        type: 'select',
      }));
      return 'changed';
    }

    return null;
  }

  destroy(): void {
    this.columnPositionMapUnsubscriber();
  }
}<|MERGE_RESOLUTION|>--- conflicted
+++ resolved
@@ -124,20 +124,11 @@
     columns: Columns,
     records: Records,
   ) {
-<<<<<<< HEAD
-    this._type = type;
-    this._parentId = parentId;
-    this._meta = meta;
-    this._columns = columns;
-    this._records = records;
-=======
     this.type = type;
     this.parentId = parentId;
     this.meta = meta;
     this.columns = columns;
     this.records = records;
-    this.showDisplayOptions = writable(false);
->>>>>>> 6ea2814a
     this.horizontalScrollOffset = writable(0);
     this.columnPositionMap = writable(new Map() as ColumnPositionMap);
     this.activeCell = writable(null as ActiveCell);
